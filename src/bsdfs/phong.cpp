--- conflicted
+++ resolved
@@ -223,15 +223,9 @@
 
 	std::string toString() const {
 		std::ostringstream oss;
-<<<<<<< HEAD
-		oss << "Phong["
+		oss << "Phong[" << endl
 			<< "  diffuseColor = " << indent(m_diffuseColor->toString()) << "," << endl
 			<< "  specularColor = " << indent(m_specularColor->toString()) << "," << endl
-=======
-		oss << "Phong[" << endl
-			<< "  diffuseReflectance = " << indent(m_diffuseReflectance->toString()) << "," << endl
-			<< "  specularReflectance = " << indent(m_specularReflectance->toString()) << "," << endl
->>>>>>> 094a0226
 			<< "  exponent = " << m_exponent << endl
 			<< "]";
 		return oss.str();
